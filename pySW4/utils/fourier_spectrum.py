--- conflicted
+++ resolved
@@ -153,11 +153,7 @@
 
         for i in xrange(n_of_win):
             if verbose:
-<<<<<<< HEAD
-                print ('\rFFT window %d out of %d...' %(i+1, n_of_win)),
-=======
                 print('\rFTT window %d out of %d...' %(i+1, n_of_win)),
->>>>>>> 1be20e76
                 sys.stdout.flush()
 
             start = i*stepsize
